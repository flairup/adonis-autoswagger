"use strict";
var __importDefault = (this && this.__importDefault) || function (mod) {
    return (mod && mod.__esModule) ? mod : { "default": mod };
};
Object.defineProperty(exports, "__esModule", { value: true });
exports.AutoSwagger = void 0;
const json_to_pretty_yaml_1 = __importDefault(require("json-to-pretty-yaml"));
const fs_1 = __importDefault(require("fs"));
const path_1 = __importDefault(require("path"));
const util_1 = __importDefault(require("util"));
const extract_comments_1 = __importDefault(require("extract-comments"));
const http_status_code_1 = __importDefault(require("http-status-code"));
const lodash_1 = __importDefault(require("lodash"));
const change_case_1 = require("change-case");
const fs_2 = require("fs");
class AutoSwagger {
    constructor() {
        this.parsedFiles = [];
        this.schemas = {};
        this.standardTypes = [
            "string",
            "number",
            "integer",
            "datetime",
            "boolean",
            "any",
        ]
            .map((type) => [type, type + "[]"])
            .flat();
    }
    ui(url) {
        return (`<!DOCTYPE html>
		<html lang="en">
		<head>
				<meta charset="UTF-8">
				<meta name="viewport" content="width=device-width, initial-scale=1.0">
				<meta http-equiv="X-UA-Compatible" content="ie=edge">
				<script src="https://cdnjs.cloudflare.com/ajax/libs/swagger-ui/4.1.3/swagger-ui-standalone-preset.js"></script>
				<script src="https://cdnjs.cloudflare.com/ajax/libs/swagger-ui/4.1.3/swagger-ui-bundle.js"></script>
				<link rel="stylesheet" href="https://cdnjs.cloudflare.com/ajax/libs/swagger-ui/4.1.3/swagger-ui.css" />
				<title>Documentation</title>
		</head>
		<body>
				<div id="swagger-ui"></div>
				<script>
						window.onload = function() {
							SwaggerUIBundle({
								url: "` +
            url +
            `",
								dom_id: '#swagger-ui',
								presets: [
									SwaggerUIBundle.presets.apis,
									SwaggerUIStandalonePreset
								],
								layout: "BaseLayout"
							})
						}
				</script>
		</body>
		</html>`);
    }
    rapidoc(url, style = "view") {
        return (`
    <!doctype html> <!-- Important: must specify -->
    <html>
      <head>
        <meta charset="utf-8"> <!-- Important: rapi-doc uses utf8 characters -->
        <script type="module" src="https://unpkg.com/rapidoc/dist/rapidoc-min.js"></script>
        <title>Documentation</title>
      </head>
      <body>
        <rapi-doc
          spec-url = "` +
            url +
            `"
      theme = "dark"
      bg-color = "#24283b"
      header-color = "#1a1b26"
      nav-hover-bg-color = "#1a1b26"
      nav-bg-color = "#24283b"
      text-color = "#c0caf5"
      nav-text-color = "#c0caf5"
      primary-color = "#9aa5ce"
      heading-text = "Documentation"
      sort-tags = "true"
      render-style = "` +
            style +
            `"
      default-schema-tab = "example"
      show-components = "true"
      allow-spec-url-load = "false"
      allow-spec-file-load = "false"
      sort-endpoints-by = "path"

        > </rapi-doc>
      </body>
    </html>
    `);
    }
    async writeFile(routes, options) {
        const contents = await this.generate(routes, options);
        const filePath = path_1.default.join(options.path + "/../swagger.yml");
        fs_1.default.writeFileSync(filePath, contents);
    }
    async readFile(rootPath) {
        const filePath = path_1.default.join(rootPath + "/../swagger.yml");
        const data = fs_1.default.readFileSync(filePath, "utf-8");
        if (!data) {
            console.error("Error reading file");
            return;
        }
        return data;
    }
    async docs(routes, options) {
        if (process.env.NODE_ENV === "production") {
            return this.readFile(options.path);
        }
        return this.generate(routes, options);
    }
    async generate(routes, options) {
        this.options = {
            ...{
                snakeCase: true,
                preferredPutPatch: "PUT",
            },
            ...options,
        };
        routes = routes.root;
        this.options.path = path_1.default.join(this.options.path + "/../app");
        this.schemas = await this.getSchemas();
        const docs = {
            openapi: "3.0.0",
            info: {
                title: options.title,
                version: options.version,
            },
            components: {
                responses: {
                    Forbidden: {
                        description: "Access token is missing or invalid",
                    },
                    Accepted: {
                        description: "The request was accepted",
                    },
                    Created: {
                        description: "The resource has been created",
                    },
                    NotFound: {
                        description: "The resource has been created",
                    },
                    NotAcceptable: {
                        description: "The resource has been created",
                    },
                },
                securitySchemes: {
                    BearerAuth: {
                        type: "http",
                        scheme: "bearer",
                    },
                },
                schemas: this.schemas,
            },
            paths: {},
            tags: [],
        };
        let paths = {};
        let securities = {
            "auth": { BearerAuth: ["access"] },
            "auth:api": { BearerAuth: ["access"] },
        };
        let globalTags = [];
        for await (const route of routes) {
            if (options.ignore.includes(route.pattern))
                continue;
            let security = [];
            const responseCodes = {
                GET: "200",
                POST: "201",
                DELETE: "202",
                PUT: "204",
            };
            route.middleware.forEach((m) => {
                if (typeof securities[m] !== "undefined") {
                    security.push(securities[m]);
                }
            });
            let sourceFile = "";
            let action = "";
            let customAnnotations;
            if (route.meta.resolvedHandler !== null) {
                if (typeof route.meta.resolvedHandler.namespace !== "undefined" &&
                    route.meta.resolvedHandler.method !== "handle") {
                    sourceFile = route.meta.resolvedHandler.namespace;
                    action = route.meta.resolvedHandler.method;
                    if (sourceFile !== "" && action !== "") {
                        customAnnotations = await this.getCustomAnnotations(sourceFile, action);
                    }
                }
            }
            let { tags, parameters, pattern } = this.extractInfos(route.pattern);
            tags.forEach((tag) => {
                if (globalTags.filter((e) => e.name === tag).length > 0)
                    return;
                if (tag === "")
                    return;
                globalTags.push({
                    name: tag,
                    description: "Everything related to " + tag,
                });
            });
            route.methods.forEach((method) => {
                var _a;
                let responses = {};
                if (method === "HEAD")
                    return;
                if (route.methods.includes("PUT") &&
                    route.methods.includes("PATCH") &&
                    method !== this.options.preferredPutPatch)
                    return;
                let description = "";
                let summary = "";
                if (security.length > 0) {
                    responses["401"] = {
                        description: http_status_code_1.default.getMessage(401),
                    };
                    responses["403"] = {
                        description: http_status_code_1.default.getMessage(403),
                    };
                }
                let requestBody = {
                    content: {
                        "application/json": {},
                    },
                };
                let actionParams = {};
                if (action !== "" && typeof customAnnotations[action] !== "undefined") {
                    description = customAnnotations[action].description;
                    summary = customAnnotations[action].summary;
                    responses = { ...responses, ...customAnnotations[action].responses };
                    requestBody = customAnnotations[action].requestBody;
                    actionParams = customAnnotations[action].parameters;
                }
                parameters = this.mergeParams(parameters, actionParams);
                if (lodash_1.default.isEmpty(responses)) {
                    responses[responseCodes[method]] = {
                        description: http_status_code_1.default.getMessage(responseCodes[method]),
                        content: {
                            "application/json": {},
                        },
                    };
                }
                else {
                    if (typeof responses[responseCodes[method]] !== "undefined" &&
                        typeof responses[responseCodes[method]]["summary"] !== "undefined") {
                        if (summary === "") {
                            summary = responses[responseCodes[method]]["summary"];
                        }
                        delete responses[responseCodes[method]]["summary"];
                    }
                    if (typeof responses[responseCodes[method]] !== "undefined" &&
                        typeof responses[responseCodes[method]]["description"] !==
                            "undefined") {
                        description = responses[responseCodes[method]]["description"];
                    }
<<<<<<< HEAD
                    let { tags, parameters, pattern } = this.extractInfos(route.pattern);
                    tags.forEach((tag) => {
                        if (globalTags.filter((e) => e.name === tag).length > 0)
                            return;
                        if (tag === "")
                            return;
                        globalTags.push({
                            name: tag,
                            description: "Everything related to " + tag,
                        });
                    });
                    route.methods.forEach((method) => {
                        var _a;
                        let responses = {};
                        if (method === "HEAD")
                            return;
                        if (route.methods.includes("PUT") &&
                            route.methods.includes("PATCH") &&
                            method !== this.options.preferredPutPatch)
                            return;
                        let description = "";
                        let summary = "";
                        if (security.length > 0) {
                            responses["401"] = {
                                description: HTTPStatusCode.getMessage(401),
                            };
                            responses["403"] = {
                                description: HTTPStatusCode.getMessage(403),
                            };
                        }
                        let requestBody = {
                            content: {
                                "application/json": {},
                            },
                        };
                        let actionParams = {};
                        if (action !== "" && typeof customAnnotations[action] !== "undefined") {
                            description = customAnnotations[action].description;
                            summary = customAnnotations[action].summary;
                            responses = Object.assign(Object.assign({}, responses), customAnnotations[action].responses);
                            requestBody = customAnnotations[action].requestBody;
                            actionParams = customAnnotations[action].parameters;
                        }
                        parameters = this.mergeParams(parameters, actionParams);
                        if (_.isEmpty(responses)) {
                            responses[responseCodes[method]] = {
                                description: HTTPStatusCode.getMessage(responseCodes[method]),
                                content: {
                                    "application/json": {},
                                },
                            };
                        }
                        else {
                            if (typeof responses[responseCodes[method]] !== "undefined" &&
                                typeof responses[responseCodes[method]]["summary"] !== "undefined") {
                                if (summary === "") {
                                    summary = responses[responseCodes[method]]["summary"];
                                }
                                delete responses[responseCodes[method]]["summary"];
                            }
                            if (typeof responses[responseCodes[method]] !== "undefined" &&
                                typeof responses[responseCodes[method]]["description"] !==
                                    "undefined") {
                                description = responses[responseCodes[method]]["description"];
                            }
                        }
                        if (action !== "" && summary === "") {
                            // Solve toLowerCase undefined exception
                            // https://github.com/ad-on-is/adonis-autoswagger/issues/28
                            tags[0] = (_a = tags[0]) !== null && _a !== void 0 ? _a : "";
                            switch (action) {
                                case "index":
                                    summary = "Get a list of " + tags[0].toLowerCase();
                                    break;
                                case "show":
                                    summary = "Get a single instance of " + tags[0].toLowerCase();
                                    break;
                                case "update":
                                    summary = "Update " + tags[0].toLowerCase();
                                    break;
                                case "destroy":
                                    summary = "Delete " + tags[0].toLowerCase();
                                    break;
                            }
                        }
                        let m = {
                            summary: sourceFile === "" && action == ""
                                ? summary + " (route.ts)"
                                : summary +
                                    " (" +
                                    sourceFile.replace("App/Controllers/Http/", "") +
                                    "::" +
                                    action +
                                    ")",
                            description: description,
                            parameters: parameters,
                            tags: tags,
                            responses: responses,
                            security: security,
                        };
                        if (method !== "GET" && method !== "DELETE") {
                            m["requestBody"] = requestBody;
                        }
                        pattern = pattern.slice(1);
                        paths = Object.assign(Object.assign({}, paths), { [pattern]: Object.assign(Object.assign({}, paths[pattern]), { [method.toLowerCase()]: m }) });
                    });
                    docs.tags = globalTags;
                    docs.paths = paths;
=======
>>>>>>> b13a6aad
                }
                if (action !== "" && summary === "") {
                    // Solve toLowerCase undefined exception
                    // https://github.com/ad-on-is/adonis-autoswagger/issues/28
                    tags[0] = (_a = tags[0]) !== null && _a !== void 0 ? _a : "";
                    switch (action) {
                        case "index":
                            summary = "Get a list of " + tags[0].toLowerCase();
                            break;
                        case "show":
                            summary = "Get a single instance of " + tags[0].toLowerCase();
                            break;
                        case "update":
                            summary = "Update " + tags[0].toLowerCase();
                            break;
                        case "destroy":
                            summary = "Delete " + tags[0].toLowerCase();
                            break;
                    }
                }
                let m = {
                    summary: sourceFile === "" && action == ""
                        ? summary + " (route.ts)"
                        : summary +
                            " (" +
                            sourceFile.replace("App/Controllers/Http/", "") +
                            "::" +
                            action +
                            ")",
                    description: description,
                    parameters: parameters,
                    tags: tags,
                    responses: responses,
                    security: security,
                };
                if (method !== "GET" && method !== "DELETE") {
                    m["requestBody"] = requestBody;
                }
                pattern = pattern.slice(1);
                paths = {
                    ...paths,
                    [pattern]: { ...paths[pattern], [method.toLowerCase()]: m },
                };
            });
            docs.tags = globalTags;
            docs.paths = paths;
        }
        return json_to_pretty_yaml_1.default.stringify(docs);
    }
    mergeParams(initial, custom) {
        let merge = Object.assign(initial, custom);
        let params = [];
        for (const [key, value] of Object.entries(merge)) {
            params.push(value);
        }
        return params;
    }
    async getCustomAnnotations(file, action) {
        let annotations = {};
        if (typeof file === "undefined")
            return;
        if (typeof this.parsedFiles[file] !== "undefined")
            return;
        this.parsedFiles.push(file);
        file = file.replace("App/", "app/") + ".ts";
        const readFile = util_1.default.promisify(fs_1.default.readFile);
        const data = await readFile(file, "utf8");
        const comments = (0, extract_comments_1.default)(data);
        if (comments.length > 0) {
            comments.forEach((comment) => {
                if (comment.type !== "BlockComment")
                    return;
                if (!comment.value.includes("@" + action))
                    return;
                let lines = comment.value.split("\n");
                lines = lines.filter((l) => l != "");
                annotations[action] = this.parseAnnotations(lines);
            });
        }
        return annotations;
    }
    parseAnnotations(lines) {
        let summary = "";
        let upload = "";
        let description = "";
        let responses = {};
        let requestBody = {};
        requestBody = {
            content: {
                "application/json": {
                    schema: {
                        type: "object",
                    },
                    example: "",
                },
            },
        };
        let parameters = {};
        let headers = {};
        lines.forEach((line) => {
            if (line.startsWith("@summary")) {
                summary = line.replace("@summary ", "");
            }
            if (line.startsWith("@description")) {
                description = line.replace("@description ", "");
            }
            if (line.startsWith("@responseBody")) {
                responses = { ...responses, ...this.parseResponse(line) };
            }
            if (line.startsWith("@responseHeader")) {
                const header = this.parseResponseHeader(line);
                if (header === null) {
                    console.error("Error with line: " + line);
                    return;
                }
                headers[header["status"]] = {
                    ...headers[header["status"]],
                    ...header["header"],
                };
            }
            if (line.startsWith("@requestBody")) {
                requestBody = this.parseRequestBody(line);
            }
            if (line.startsWith("@param")) {
                parameters = { ...parameters, ...this.parseParam(line) };
            }
        });
        for (const [key, value] of Object.entries(responses)) {
            if (typeof headers[key] !== undefined) {
                responses[key]["headers"] = headers[key];
            }
        }
        return {
            description: description,
            responses: responses,
            requestBody: requestBody,
            parameters: parameters,
            summary: summary,
        };
    }
    parseParam(line) {
        let where = "path";
        let required = true;
        let type = "string";
        let example = null;
        let enums = [];
        if (line.startsWith("@paramUse")) {
            let use = this.getBetweenBrackets(line, "paramUse");
            const used = use.split(",");
            let h = [];
            used.forEach((u) => {
                if (typeof this.options.common.parameters[u] === "undefined") {
                    return;
                }
                const common = this.options.common.parameters[u];
                h = [...h, ...common];
            });
            return h;
        }
        if (line.startsWith("@paramPath")) {
            required = true;
        }
        if (line.startsWith("@paramQuery")) {
            required = false;
        }
        let m = line.match("@param([a-zA-Z]*)");
        if (m !== null) {
            where = m[1].toLowerCase();
            line = line.replace(m[0] + " ", "");
        }
        let [param, des, meta] = line.split(" - ");
        if (typeof param === "undefined") {
            return;
        }
        if (typeof des === "undefined") {
            des = "";
        }
        if (typeof meta !== "undefined") {
            if (meta.includes("@required")) {
                required = true;
            }
            let en = this.getBetweenBrackets(meta, "enum");
            example = this.getBetweenBrackets(meta, "example");
            const mtype = this.getBetweenBrackets(meta, "type");
            if (mtype !== "") {
                type = mtype;
            }
            if (en !== "") {
                enums = en.split(",");
                example = enums[0];
            }
        }
        if (example === "" || example === null) {
            switch (type) {
                case "string":
                    example = "string";
                    break;
                case "integer":
                    example = 1;
                    break;
                case "float":
                    example = 1.5;
                    break;
            }
        }
        let p = {
            in: where,
            name: param,
            description: des,
            schema: {
                example: example,
                type: type,
            },
            required: required,
        };
        if (enums.length > 1) {
            p["schema"]["enum"] = enums;
        }
        return { [param]: p };
    }
    parseResponseHeader(line) {
        let description = "";
        let example = "";
        let type = "string";
        let enums = [];
        line = line.replace("@responseHeader ", "");
        let [status, name, desc, meta] = line.split(" - ");
        if (typeof status === "undefined" || typeof name === "undefined") {
            return null;
        }
        if (typeof desc !== "undefined") {
            description = desc;
        }
        if (name.includes("@use")) {
            let use = this.getBetweenBrackets(name, "use");
            const used = use.split(",");
            let h = {};
            used.forEach((u) => {
                if (typeof this.options.common.headers[u] === "undefined") {
                    return;
                }
                const common = this.options.common.headers[u];
                h = { ...h, ...common };
            });
            return {
                status: status,
                header: h,
            };
        }
        if (typeof meta !== "undefined") {
            example = this.getBetweenBrackets(meta, "example");
            const mtype = this.getBetweenBrackets(meta, "type");
            if (mtype !== "") {
                type = mtype;
            }
        }
        if (example === "" || example === null) {
            switch (type) {
                case "string":
                    example = "string";
                    break;
                case "integer":
                    example = 1;
                    break;
                case "float":
                    example = 1.5;
                    break;
            }
        }
        let h = {
            schema: { type: type, example: example },
            description: description,
        };
        if (enums.length > 1) {
            h["schema"]["enum"] = enums;
        }
        return {
            status: status,
            header: {
                [name]: h,
            },
        };
    }
    parseResponse(line) {
        let responses = {};
        line = line.replace("@responseBody ", "");
        let [status, res] = line.split(" - ");
        let sum = "";
        if (typeof status === "undefined")
            return;
        responses[status] = {};
        if (typeof res === "undefined") {
            res = http_status_code_1.default.getMessage(status);
        }
        else {
            res = http_status_code_1.default.getMessage(status) + ": " + res;
            let ref = line.substring(line.indexOf("<") + 1, line.lastIndexOf(">"));
            let json = line.substring(line.indexOf("{") + 1, line.lastIndexOf("}"));
            if (json !== "") {
                try {
                    let j = JSON.parse("{" + json + "}");
                    j = this.jsonToRef(j);
                    responses[status]["content"] = {
                        "application/json": {
                            schema: {
                                type: "object",
                            },
                            example: j,
                        },
                    };
                }
                catch {
                    console.error("Invalid JSON for: " + line);
                }
            }
            // references a schema
            if (typeof ref !== "undefined" && ref !== "") {
                const inc = this.getBetweenBrackets(res, "with");
                const exc = this.getBetweenBrackets(res, "exclude");
                const only = this.getBetweenBrackets(res, "only");
                const append = this.getBetweenBrackets(res, "append");
                let app = {};
                try {
                    app = JSON.parse("{" + append + "}");
                }
                catch { }
                res = sum = "Returns a **single** instance of type `" + ref + "`";
                // references a schema array
                if (ref.includes("[]")) {
                    ref = ref.replace("[]", "");
                    res = sum = "Returns a **list** of type `" + ref + "`";
                    responses[status]["content"] = {
                        "application/json": {
                            schema: {
                                type: "array",
                                items: { $ref: "#/components/schemas/" + ref },
                            },
                            example: [
                                Object.assign(this.getSchemaExampleBasedOnAnnotation(ref, inc, exc, only), app),
                            ],
                        },
                    };
                }
                else {
                    responses[status]["content"] = {
                        "application/json": {
                            schema: { $ref: "#/components/schemas/" + ref },
                            example: Object.assign(this.getSchemaExampleBasedOnAnnotation(ref, inc, exc, only), app),
                        },
                    };
                }
                if (only !== "") {
                    res += " **only containing** _" + only.replace(/,/g, ", ") + "_";
                }
                if (inc !== "") {
                    res += " **including** _" + inc.replace(/,/g, ", ") + "_";
                }
                else {
                    res += " **without** any _relations_";
                }
                if (exc !== "") {
                    res += " and **excludes** _" + exc.replace(/,/g, ", ") + "_";
                }
                res += ". Take a look at the example for further details.";
            }
        }
        responses[status]["description"] = res;
        // responses[status]['summary'] = sum
        return responses;
    }
    jsonToRef(json) {
        let out = {};
        for (let [k, v] of Object.entries(json)) {
            if (typeof v === "object") {
                if (!Array.isArray(v)) {
                    v = this.jsonToRef(v);
                }
            }
            if (typeof v === "string") {
                let ref = v.substring(v.indexOf("<") + 1, v.lastIndexOf(">"));
                if (ref !== "") {
                    const inc = this.getBetweenBrackets(v, "with");
                    const exc = this.getBetweenBrackets(v, "exclude");
                    const append = this.getBetweenBrackets(v, "append");
                    const only = this.getBetweenBrackets(v, "only");
                    let app = {};
                    try {
                        app = JSON.parse("{" + append + "}");
                    }
                    catch { }
                    // references a schema array
                    if (ref.includes("[]")) {
                        ref = ref.replace("[]", "");
                        v = [
                            Object.assign(this.getSchemaExampleBasedOnAnnotation(ref, inc, exc, only), app),
                        ].reduce((a) => a);
                    }
                    else {
                        v = Object.assign(this.getSchemaExampleBasedOnAnnotation(ref, inc, exc, only), app);
                    }
                }
            }
            out[k] = v;
        }
        return out;
    }
    parseRequestBody(line) {
        let requestBody = {};
        line = line.replace("@requestBody ", "");
        let json = line.substring(line.indexOf("{") + 1, line.lastIndexOf("}"));
        if (json !== "") {
            try {
                let j = JSON.parse("{" + json + "}");
                j = this.jsonToRef(j);
                requestBody = {
                    content: {
                        "application/json": {
                            schema: {
                                type: "object",
                            },
                            example: j,
                        },
                    },
                };
            }
            catch {
                console.error("Invalid JSON for " + line);
            }
        }
        let ref = line.substring(line.indexOf("<") + 1, line.lastIndexOf(">"));
        // references a schema
        if (ref !== "" && json === "") {
            const inc = this.getBetweenBrackets(line, "with");
            const exc = this.getBetweenBrackets(line, "exclude");
            const append = this.getBetweenBrackets(line, "append");
            const only = this.getBetweenBrackets(line, "only");
            let app = {};
            try {
                app = JSON.parse("{" + append + "}");
            }
            catch { }
            // references a schema array
            if (ref.includes("[]")) {
                ref = ref.replace("[]", "");
                requestBody = {
                    content: {
                        "application/json": {
                            schema: {
                                type: "array",
                                items: { $ref: "#/components/schemas/" + ref },
                            },
                            example: [
                                Object.assign(this.getSchemaExampleBasedOnAnnotation(ref, inc, exc, only), app),
                            ],
                        },
                    },
                };
            }
            else {
                requestBody = {
                    content: {
                        "application/json": {
                            schema: {
                                $ref: "#/components/schemas/" + ref,
                            },
                            example: Object.assign(this.getSchemaExampleBasedOnAnnotation(ref, inc, exc, only), app),
                        },
                    },
                };
            }
        }
        return requestBody;
    }
    getBetweenBrackets(value, start) {
        let match = value.match(new RegExp(start + "\\(([^()]*)\\)", "g"));
        if (match !== null) {
            let m = match[0].replace(start + "(", "").replace(")", "");
            if (start !== "example") {
                m = m.replace(/ /g, "");
            }
            return m;
        }
        return "";
    }
    getSchemaExampleBasedOnAnnotation(schema, inc = "", exc = "", onl = "", first = "", parent = "", level = 0) {
        let props = {};
        if (!this.schemas[schema]) {
            return props;
        }
        let properties = this.schemas[schema].properties;
        let include = inc.toString().split(",");
        let exclude = exc.toString().split(",");
        let only = onl.toString().split(",");
        only = only.length === 1 && only[0] === "" ? [] : only;
        if (typeof properties === "undefined")
            return;
        // skip nested if not requested
        if (parent !== "" &&
            schema !== "" &&
            parent.includes(".") &&
            this.schemas[schema].description === "Model" &&
            !inc.includes(parent) &&
            !inc.includes(parent + ".relations") &&
            !inc.includes(first + ".relations")) {
            return null;
        }
        for (const [key, value] of Object.entries(properties)) {
            let isArray = false;
            if (exclude.includes(key))
                continue;
            if (exclude.includes(parent + "." + key))
                continue;
            if (key === "password" &&
                !include.includes("password") &&
                !only.includes("password"))
                continue;
            if (key === "password_confirmation" &&
                !include.includes("password_confirmation") &&
                !only.includes("password_confirmation"))
                continue;
            if ((key === "created_at" ||
                key === "updated_at" ||
                key === "deleted_at") &&
                exc.includes("timestamps"))
                continue;
            let rel = "";
            let example = value["example"];
            if (parent === "" && only.length > 0 && !only.includes(key))
                continue;
            if (typeof value["$ref"] !== "undefined") {
                rel = value["$ref"].replace("#/components/schemas/", "");
            }
            if (typeof value["items"] !== "undefined" &&
                typeof value["items"]["$ref"] !== "undefined") {
                rel = value["items"]["$ref"].replace("#/components/schemas/", "");
            }
            if (typeof value["items"] !== "undefined") {
                isArray = true;
                example = value["items"]["example"];
            }
            if (rel !== "") {
                // skip related models of main schema
                if (parent === "" &&
                    rel !== "" &&
                    typeof this.schemas[rel] !== "undefined" &&
                    this.schemas[rel].description === "Model" &&
                    !include.includes("relations") &&
                    !include.includes(key)) {
                    continue;
                }
                if (typeof value["items"] !== "undefined" &&
                    typeof value["items"]["$ref"] !== "undefined") {
                    rel = value["items"]["$ref"].replace("#/components/schemas/", "");
                }
                if (rel == "") {
                    return;
                }
                let propdata = "";
                if (level <= 10) {
                    propdata = this.getSchemaExampleBasedOnAnnotation(rel, inc, exc, onl, parent, parent === "" ? key : parent + "." + key, level++);
                }
                if (propdata === null) {
                    continue;
                }
                props[key] = isArray ? [propdata] : propdata;
            }
            else {
                props[key] = isArray ? [example] : example;
            }
        }
        return props;
    }
    /*
      extract path-variables, tags and the uri-pattern
    */
    extractInfos(p) {
        let parameters = {};
        let pattern = "";
        let tags = [];
        let required;
        const split = p.split("/");
        if (split.length > this.options.tagIndex) {
            tags = [split[this.options.tagIndex].toUpperCase()];
        }
        split.forEach((part) => {
            if (part.startsWith(":")) {
                required = !part.endsWith('?');
                const param = part.replace(":", "").replace("?", "");
                part = "{" + param + "}";
                parameters = {
                    ...parameters,
                    [param]: {
                        in: "path",
                        name: param,
                        schema: {
                            type: "string",
                        },
<<<<<<< HEAD
                        required: required,
                    } });
=======
                        required: true,
                    },
                };
>>>>>>> b13a6aad
            }
            pattern += "/" + part;
        });
        if (pattern.endsWith("/")) {
            pattern = pattern.slice(0, -1);
        }
        return { tags, parameters, pattern };
    }
    async getSchemas() {
        let schemas = {
            Any: {
                description: "Any JSON object not defined as schema",
            },
        };
        schemas = {
            ...schemas,
            ...(await this.getInterfaces()),
            ...(await this.getModels()),
        };
        return schemas;
    }
    async getModels() {
        const models = {};
        const p = path_1.default.join(this.options.path, "/Models");
        if (!(0, fs_2.existsSync)(p)) {
            return models;
        }
        const files = await this.getFiles(p, []);
        const readFile = util_1.default.promisify(fs_1.default.readFile);
        for (let file of files) {
            const data = await readFile(file, "utf8");
            file = file.replace(".ts", "");
            const split = file.split("/");
            const name = split[split.length - 1].replace(".ts", "");
            file = file.replace("app/", "/app/");
            let schema = {
                type: "object",
                properties: this.parseModelProperties(data),
                description: "Model",
            };
            models[name] = schema;
        }
        return models;
    }
    async getInterfaces() {
        let interfaces = {};
        const p = path_1.default.join(this.options.path, "/Interfaces");
        if (!(0, fs_2.existsSync)(p)) {
            return interfaces;
        }
        const files = await this.getFiles(p, []);
        const readFile = util_1.default.promisify(fs_1.default.readFile);
        for (let file of files) {
            const data = await readFile(file, "utf8");
            file = file.replace(".ts", "");
            const split = file.split("/");
            const name = split[split.length - 1].replace(".ts", "");
            file = file.replace("app/", "/app/");
            interfaces = { ...interfaces, ...this.parseInterfaces(data) };
        }
        return interfaces;
    }
    parseInterfaces(data) {
        let interfaces = {};
        let name = "";
        let props = {};
        // remove empty lines
        data = data.replace(/\t/g, "").replace(/^(?=\n)$|^\s*|\s*$|\n\n+/gm, "");
        const lines = data.split("\n");
        lines.forEach((line, index) => {
            line = line.trim();
            if (line.startsWith("export") && !line.startsWith("export default"))
                return;
            if (line.startsWith("//") ||
                line.startsWith("/*") ||
                line.startsWith("*"))
                return;
            if (line.startsWith("interface ") ||
                line.startsWith("export default interface ")) {
                props = {};
                name = line;
                name = name.replace("export default ", "");
                name = name.replace("interface ", "");
                name = name.replace("{", "");
                name = name.trim();
                return;
            }
            if (line === "}") {
                if (name === "")
                    return;
                interfaces[name] = {
                    type: "object",
                    properties: props,
                    description: "Interface",
                };
                return;
            }
            let meta = "";
            if (index > 0) {
                meta = lines[index - 1];
            }
            const s = line.split(":");
            let field = s[0];
            let type = s[1];
            let notRequired = false;
            if (!field || !type)
                return;
            if (field.endsWith("?")) {
                field = field.replace("?", "");
                notRequired = true;
            }
            let en = this.getBetweenBrackets(meta, "enum");
            let example = this.getBetweenBrackets(meta, "example");
            let enums = [];
            if (example === "") {
                example = this.examples(field);
            }
            if (en !== "") {
                enums = en.split(",");
                example = enums[0];
            }
            field = field.trim();
            type = type.trim();
            if (this.options.snakeCase) {
                field = (0, change_case_1.snakeCase)(field);
            }
            let isArray = false;
            if (type.includes("[]")) {
                type = type.replace("[]", "");
                isArray = true;
            }
            let indicator = "type";
            if (!this.standardTypes.includes(type)) {
                indicator = "$ref";
                type = "#/components/schemas/" + type;
            }
            let prop = {};
            prop[indicator] = type;
            prop["example"] = example;
            prop["nullable"] = notRequired;
            if (isArray) {
                props[field] = { type: "array", items: prop };
            }
            else {
                props[field] = prop;
            }
            if (enums.length > 0) {
                props[field]["enum"] = enums;
            }
        });
        return interfaces;
    }
    parseModelProperties(data) {
        let props = {};
        // remove empty lines
        data = data.replace(/\t/g, "").replace(/^(?=\n)$|^\s*|\s*$|\n\n+/gm, "");
        const lines = data.split("\n");
        let softDelete = false;
        lines.forEach((line, index) => {
            line = line.trim();
            // skip comments
            if (line.includes("@swagger-softdelete") ||
                line.includes("SoftDeletes")) {
                softDelete = true;
            }
            if (line.startsWith("//") ||
                line.startsWith("/*") ||
                line.startsWith("*"))
                return;
            if (index > 0 && lines[index - 1].includes("serializeAs: null"))
                return;
            if (index > 0 && lines[index - 1].includes("@no-swagger"))
                return;
            if (!line.startsWith("public ") && !line.startsWith("public get"))
                return;
            if (line.includes("(") && !line.startsWith("public get"))
                return;
            let s = line.split("public ");
            let s2 = s[1].replace(/;/g, "").split(":");
            if (line.startsWith("public get")) {
                s = line.split("public get");
                let s2 = s[1].replace(/;/g, "").split(":");
            }
            let field = s2[0];
            let type = s2[1];
            let enums = [];
            let format = "";
            let example = this.examples(field);
            if (index > 0 && lines[index - 1].includes("@enum")) {
                const l = lines[index - 1];
                let en = this.getBetweenBrackets(l, "enum");
                if (en !== "") {
                    enums = en.split(",");
                    example = enums[0];
                }
            }
            if (index > 0 && lines[index - 1].includes("@example")) {
                const l = lines[index - 1];
                let match = l.match(/example\(([^()]*)\)/g);
                if (match !== null) {
                    const m = match[0].replace("example(", "").replace(")", "");
                    example = m;
                }
            }
            if (typeof type === "undefined") {
                type = "string";
                format = "";
            }
            field = field.trim();
            type = type.trim();
            //TODO: make oneOf
            if (type.includes(" | ")) {
                const types = type.split(" | ");
                type = types.filter((t) => t !== "null")[0];
            }
            field = field.replace("()", "");
            field = field.replace("get ", "");
            type = type.replace("{", "");
            if (this.options.snakeCase) {
                field = (0, change_case_1.snakeCase)(field);
            }
            let indicator = "type";
            if (example === null) {
                example = "string";
            }
            // if relation to another model
            if (type.includes("typeof")) {
                s = type.split("typeof ");
                type = "#/components/schemas/" + s[1].slice(0, -1);
                indicator = "$ref";
            }
            else {
                if (this.standardTypes.includes(type.toLowerCase())) {
                    type = type.toLowerCase();
                }
                else {
                    // assume its a custom interface
                    indicator = "$ref";
                    type = "#/components/schemas/" + type;
                }
            }
            type = type.trim();
            let isArray = false;
            if (line.includes("HasMany") ||
                line.includes("ManyToMany") ||
                line.includes("HasManyThrough") ||
                type.includes("[]")) {
                isArray = true;
                if (type.slice(type.length - 2, type.length) === "[]" &&
                    this.standardTypes.includes(type.toLowerCase())) {
                    type = type.toLowerCase().split("[]")[0];
                }
            }
            if (type === "datetime") {
                indicator = "type";
                type = "string";
                format = "date-time";
                example = "2021-03-23T16:13:08.489+01:00";
            }
            if (field === "email") {
                indicator = "type";
                type = "string";
                format = "email";
                example = "johndoe@example.com";
            }
            if (field === "password") {
                indicator = "type";
                type = "string";
                format = "password";
            }
            if (type === "any") {
                indicator = "$ref";
                type = "#/components/schemas/Any";
            }
            let prop = {};
            if (type === "integer" || type === "number") {
                if (example === null || example === "string") {
                    example = Math.floor(Math.random() * 1000);
                }
            }
            if (type === "boolean") {
                example = true;
            }
            prop[indicator] = type;
            prop["example"] = example;
            // if array
            if (isArray) {
                props[field] = { type: "array", items: prop };
            }
            else {
                props[field] = prop;
                if (format !== "") {
                    props[field]["format"] = format;
                }
            }
            if (enums.length > 0) {
                props[field]["enum"] = enums;
            }
        });
        if (softDelete) {
            props["deleted_at"] = {
                type: "string",
                format: "date-time",
                example: "2021-03-23T16:13:08.489+01:00",
            };
        }
        return props;
    }
    examples(field) {
        const ex = {
            title: "Lorem Ipsum",
            description: "Lorem ipsum dolor sit amet",
            name: "John Doe",
            full_name: "John Doe",
            first_name: "John",
            last_name: "Doe",
            email: "johndoe@example.com",
            address: "1028 Farland Street",
            street: "1028 Farland Street",
            country: "United States of America",
            country_code: "US",
            zip: 60617,
            city: "Chicago",
            password: "S3cur3P4s5word!",
            password_confirmation: "S3cur3P4s5word!",
            lat: 41.705,
            long: -87.475,
            price: 10.5,
            avatar: "https://example.com/avatar.png",
            url: "https://example.com",
        };
        if (typeof ex[field] === "undefined") {
            return null;
        }
        return ex[field];
    }
    async getFiles(dir, files_) {
        const fs = require("fs");
        files_ = files_ || [];
        var files = await fs.readdirSync(dir);
        for (let i in files) {
            var name = dir + "/" + files[i];
            if (fs.statSync(name).isDirectory()) {
                this.getFiles(name, files_);
            }
            else {
                files_.push(name);
            }
        }
        return files_;
    }
}
exports.AutoSwagger = AutoSwagger;<|MERGE_RESOLUTION|>--- conflicted
+++ resolved
@@ -263,7 +263,7 @@
                             "undefined") {
                         description = responses[responseCodes[method]]["description"];
                     }
-<<<<<<< HEAD
+
                     let { tags, parameters, pattern } = this.extractInfos(route.pattern);
                     tags.forEach((tag) => {
                         if (globalTags.filter((e) => e.name === tag).length > 0)
@@ -372,8 +372,7 @@
                     });
                     docs.tags = globalTags;
                     docs.paths = paths;
-=======
->>>>>>> b13a6aad
+
                 }
                 if (action !== "" && summary === "") {
                     // Solve toLowerCase undefined exception
@@ -971,14 +970,10 @@
                         schema: {
                             type: "string",
                         },
-<<<<<<< HEAD
+
                         required: required,
                     } });
-=======
-                        required: true,
-                    },
-                };
->>>>>>> b13a6aad
+
             }
             pattern += "/" + part;
         });
